--- conflicted
+++ resolved
@@ -550,11 +550,7 @@
 
         try {
             cancelKeepAlive = true;
-<<<<<<< HEAD
-            if (globalLeaseId != 0) {
-=======
             if (globalLeaseId > 0) {
->>>>>>> bc67770d
                 revokeLease(this.globalLeaseId);
             }
         } catch (Exception e) {
